--- conflicted
+++ resolved
@@ -739,8 +739,8 @@
 }
 body.dark-theme .status-message { background: #333; color: #eee; }
 body.dark-theme .multiplier-rules-table thead th { background: #2c2c2c; }
-<<<<<<< HEAD
 body.dark-theme .multiplier-rules-table tbody tr:nth-child(even) { background: #2a2a2a; }
+
 body.dark-theme .btn {
   background: #444;
   color: #eee;
@@ -793,7 +793,4 @@
 }
 body.dark-theme .form-group label { color: #ccc; }
 body.dark-theme .stats li strong { color: #ddd; }
-body.dark-theme .timer-display { color: #e9e9e9; }
-=======
-body.dark-theme .multiplier-rules-table tbody tr:nth-child(even) { background: #2a2a2a; }
->>>>>>> 1bf03787
+body.dark-theme .timer-display { color: #e9e9e9; }