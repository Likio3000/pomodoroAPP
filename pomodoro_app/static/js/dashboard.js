--- conflicted
+++ resolved
@@ -51,13 +51,10 @@
     if (!sess.timestamp) return;
     const isoDay = new Date(sess.timestamp).toISOString().slice(0, 10);
     const bucket = buckets.find(b => b.iso === isoDay);
-<<<<<<< HEAD
     if (!bucket) return;
     const pts = Number(sess.points_earned);
     if (!Number.isNaN(pts)) bucket.points += pts;
-=======
     if (bucket) bucket.points += (sess.points_earned || 0);
->>>>>>> f0164b50
   });
 
   const labels = buckets.map(b => b.label);
